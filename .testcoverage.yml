# Config file for go-test-coverage github action.

profile: coverage.out
threshold:
  #file: 100
  #package: 80
  #total: 75
exclude:
  paths:
<<<<<<< HEAD
    - main\.go$
=======
    - main\.go$
>>>>>>> 1de6f9d8
<|MERGE_RESOLUTION|>--- conflicted
+++ resolved
@@ -4,11 +4,7 @@
 threshold:
   #file: 100
   #package: 80
-  #total: 75
+  total: 75
 exclude:
   paths:
-<<<<<<< HEAD
-    - main\.go$
-=======
-    - main\.go$
->>>>>>> 1de6f9d8
+    - main\.go$