# Config file for go-test-coverage github action.

profile: coverage.out
threshold:
<<<<<<< HEAD
  file: 85
  package: 85
  total: 90
=======
  file: 80
  package: 80
  total: 85
>>>>>>> da351d0e
exclude:
  paths:
    - ^examples/<|MERGE_RESOLUTION|>--- conflicted
+++ resolved
@@ -2,15 +2,9 @@
 
 profile: coverage.out
 threshold:
-<<<<<<< HEAD
-  file: 85
-  package: 85
-  total: 90
-=======
   file: 80
   package: 80
   total: 85
->>>>>>> da351d0e
 exclude:
   paths:
     - ^examples/